--- conflicted
+++ resolved
@@ -157,14 +157,11 @@
       {
         "command": "latex-workshop.recipes",
         "title": "Build with recipe",
-<<<<<<< HEAD
-=======
         "category": "LaTeX Workshop"
       },
       {
         "command": "latex-workshop.view",
         "title": "View LaTeX PDF file in web page",
->>>>>>> 3321ee44
         "category": "LaTeX Workshop"
       },
       {
